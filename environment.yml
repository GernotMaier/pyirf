name: pyirf

channels:
  - default
  - conda-forge
dependencies:
  - python=3.7
  - numpy
  - ipython
  - jupyter
  - matplotlib
  - scipy
  - astropy>=4.0.2,<5
  - setuptools
  - tqdm
  # tests
  - pytest
  - pytest-cov
  # docs
  - numpydoc
  - pytables
  - nbsphinx
  - sphinx
  - sphinx_rtd_theme
  - sphinx_automodapi
  - uproot=4
  - awkward=1
  - gammapy=0.18
  - pip
  - pip:
<<<<<<< HEAD
    - nbsphinx
    - sphinx_automodapi
    - uproot
    - awkward1
    - gammapy~=0.19.0
=======
>>>>>>> ec4c284b
    - ogadf_schema<|MERGE_RESOLUTION|>--- conflicted
+++ resolved
@@ -28,12 +28,5 @@
   - gammapy=0.18
   - pip
   - pip:
-<<<<<<< HEAD
-    - nbsphinx
-    - sphinx_automodapi
-    - uproot
-    - awkward1
     - gammapy~=0.19.0
-=======
->>>>>>> ec4c284b
     - ogadf_schema