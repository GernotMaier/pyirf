--- conflicted
+++ resolved
@@ -93,10 +93,6 @@
     true_energy_bins,
     source_offset_bins,
     fov_offset_bins,
-<<<<<<< HEAD
-    point_like=False,
-=======
->>>>>>> 64bb3aa9
     extname="PSF",
     **header_cards,
 ):
